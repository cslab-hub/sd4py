--- conflicted
+++ resolved
@@ -14,12 +14,8 @@
 import jpype
 import jpype.imports
 from jpype.types import *
-<<<<<<< HEAD
 
 jpype.startJVM(classpath=["vikamine_kernel.jar"])
-=======
-jpype.startJVM(classpath=['vikamine_kernel.jar', 'sd4py.jar'])
->>>>>>> 2a4f894a
 import java.util.HashSet
 
 from org.vikamine.kernel.subgroup.selectors import *
@@ -54,13 +50,6 @@
 
         numeric_arrays = []
         nominal_arrays = []
-<<<<<<< HEAD
-=======
-        
-        for name, x in iter(df.items()):
-            
-            if x.dtype == 'object' or x.dtype == 'bool' or x.dtype.name == 'category': # category depends on whether it's ordered?
->>>>>>> 2a4f894a
 
         for name, x in df.iteritems():
             if (
@@ -95,7 +84,6 @@
 
         numeric_arrays = JArray(JArray(JDouble))(numeric_arrays)
         nominal_arrays = JArray(JArray(JString))(nominal_arrays)
-<<<<<<< HEAD
 
         self.ontology = PythonOntologyCreator(
             JArray(JString)(self.column_names),
@@ -122,26 +110,6 @@
         include_lower_bound,
         include_upper_bound,
     ):
-=======
-        
-        self.ontology = SD4PyOntologyCreator(JArray(JString)(self.column_names), 
-                                              JArray(JString)(self.column_types),
-                                              numeric_arrays,
-                                              nominal_arrays).ontology
-
-
-class PyNumericSelector:
-    '''
-    Represents a selection expression, i.e., a (simple) rule to select a subset of data, which combines with other selectors to form the subgroup/pattern definition. 
-    The relevant attribute name in the data is stored in `attribute`. 
-    This contains a `numeric lower_bound`, `upper_bound`, plus booleans `include_lower_bound` and `include_upper_bound` to decide whether border values are included in the selection. 
-    
-    Note that this is detached from the Java runtime, and so is a plain python object. 
-    '''
-    
-    def __init__(self, attribute, lower_bound, upper_bound, include_lower_bound, include_upper_bound):
-        
->>>>>>> 2a4f894a
         self.attribute = attribute
         self.lower_bound = lower_bound
         self.upper_bound = upper_bound
@@ -187,13 +155,8 @@
 
 
 class PyNominalSelector:
-<<<<<<< HEAD
     """
     Represents a rule to select a subset of data, which combines with other selectors to form the subgroup/pattern definition.
-=======
-    '''
-    Represents a selection expression, i.e., a (simple) rule to select a subset of data, which combines with other selectors to form the subgroup/pattern definition. 
->>>>>>> 2a4f894a
     It indicates an attribute-value pair through `attribute` and `value`.
 
     Note that this is detached from the Java runtime, and so is a plain python object.
@@ -511,13 +474,8 @@
 
     if target not in includedAttributes:
         includedAttributes.add(target)
-<<<<<<< HEAD
 
     subgroups = PythonDiscoverSubgroups.discoverSubgroups(
-=======
-    
-    subgroups = SD4Py.discoverSubgroups(
->>>>>>> 2a4f894a
         ont,
         JString(target),
         includedAttributes,
@@ -626,12 +584,7 @@
                 target_value,
             )
         )
-<<<<<<< HEAD
 
     return PySubgroupResults(
         py_subgroups, population_value, population_size, target, target_value
-    )
-=======
-    
-    return PySubgroupResults(py_subgroups, population_value, population_size, target, target_value)
->>>>>>> 2a4f894a
+    )